--- conflicted
+++ resolved
@@ -186,18 +186,15 @@
         all_segment_components = []
         for segment in self.segments:
             all_segment_components.extend(segment.components)
-<<<<<<< HEAD
-        return [self.markers, self.soft_contacts, self.rigid_contacts, *all_segment_components, self.ligaments, self.muscles]
-=======
         return [
             self.markers,
             self.centers_of_mass,
             self.soft_contacts,
+            self.rigid_contacts,
             *all_segment_components,
             self.ligaments,
             self.muscles,
         ]
->>>>>>> 7bc55f2b
 
     @property
     def component_names(self) -> list[str]:
